#
# Library code for ACCU website article extraction.
#

import json
import pathlib
import re
import urllib.parse

# Standard path (URL part after site) generators
def article_dir(journal, year, month):
    return pathlib.Path("journal") / journal.casefold() / year / month[0:3].casefold()

def article_title_to_filename(title):
    fname = ""
    for c in title.casefold():
        if c.isspace():
            fname += "_"
            continue
        if c.isalnum() and c.isascii():
            fname += c
        continue
    return fname

def article_path(fmt, journal, year, month, title):
    p = article_dir(journal, year, month)
    p = p / article_title_to_filename(title)
    return str(p) + '.' + fmt

def link_path(linkno):
    p = pathlib.Path("journal") / "index" / linkno
    return str(p)

# Convert article XML or HTML to HTML or AsciiDoc.
import bs4

class ConversionError(Exception):
    def __init__(self, msg):
        super().__init__("Conversion error {}".format(msg))

class BaseOutput:
    def __init__(self, title, author, summary, includebio):
        self.title = title
        self.title_filename = article_title_to_filename(title)
        self.author = author
        if summary:
            self.summary = [ summary ]
        else:
            self.summary = None
        self.bio = None
        self.includebio = includebio

        self.image_rename = []
        self.image_index = 0

    def convert_document(self, soup):
        """ Convert the document and return the converted text."""
        return ''.join(self.convert(soup))

    @staticmethod
    def has_class(tag, classname):
        """ See if tag has a class of given name.

        BS returns a list of classes on HTML input, and
        a single class in XML input. Deal with both.
        """
        cl = tag.get('class')
        if not cl:
            return False
        if isinstance(cl, list):
            return classname in cl
        else:
            return classname == cl

    def convert(self, soup):
        """ Convert everything below this tag.

        Return a list of strings.
        """
        if isinstance(soup, (bs4.Comment, bs4.CData, bs4.ProcessingInstruction,
                             bs4.Declaration, bs4.Doctype)):
            return []
        if isinstance(soup, bs4.NavigableString):
            return self.get_string(soup.string)
        elif isinstance(soup, bs4.Tag):
            tag_name = soup.name
            if tag_name == '[document]':
                tag_name = 'document_root'
            return getattr(self, tag_name, self.unknown_tag)(soup)
        else:
            return []

    def convert_children(self, soup):
        res = []
        for c in soup.children:
            res.extend(self.convert(c))
        return res

    def get_string(self, s):
        return [s]

    def document_root(self, tag):
        return self.convert_children(tag)

    def xml(self, tag):
        return self.convert_children(tag)

    def html(self, tag):
        return self.convert_children(tag)

    def body(self, tag):
        return self.convert_children(tag)

    def unknown_tag(self, tag):
        raise ConversionError('Unknown Tag {}'.format(tag.name))

    def imgpath(self, src):
        if not src:
            raise ConversionError('Image with no src tag')
        if src.startswith('http://accu.org/'):
            src = src.replace('http://accu.org/', '/', 1)
        if src.startswith('/content/images/'):
            p = pathlib.Path(src)
            newsrc = '{title}_{idx}{suffix}'.format(
                title=self.title_filename,
                idx = self.image_index,
                suffix = p.suffix)
            self.image_index += 1
            self.image_rename.append((src, newsrc))
            return newsrc
        else:
            return src

    def image_renames(self, basedir=''):
        res = []
        for ren in self.image_rename:
            p = pathlib.Path(basedir) / ren[1]
            res.append('cp ".{}" {}'.format(urllib.parse.unquote(ren[0]).strip(), str(p)))
        return res

class AdocOutput(BaseOutput):
    def __init__(self, title, author=None, summary=None, includebio=False):
        super().__init__(title, author, summary, includebio)

        self.ul_level = 1
        self.ol_level = 1
        self.table_level = -1
        self.table_cell_delim = ['¦', '!']
        self.table_delim_start = ['[separator=¦]\n|===', '!===']
        self.table_delim_end = ['|===', '!===']
        self.list_item = []
<<<<<<< HEAD
        self.image_rename = []
        self.image_index = 0
        self.swallow_next_leading_space = False
=======
>>>>>>> db72527a
        self.in_pre = False
        self.in_biblio_ref = False
        self.in_biblio_re = re.compile(r'\[.+?\]\s*(?P<ref>.*)')
        self.table_listing_re = re.compile('(?P<prelude>.*)\n\\[separator=¦\\]\n\\|===\n\s*a¦\s+(?P<src>\\[source\\]\n----\n.*?\n----)\s*\n\s*h¦(?P<id>.*?)\n\\|===\n(?P<postlude>.*)', re.DOTALL)
        self.table_image_re = re.compile('(?P<prelude>.*)\n\\[separator=¦\\]\n\\|===\n\s*a¦\s+image::(?P<img>.*?)\\[\\]\n\s*h¦(?P<id>.*?)\n\\|===\n(?P<postlude>.*)', re.DOTALL)
        self.tidy_xref_re = re.compile(r'pass:\[\[\](?P<ref><<.*?>>)\]')

    # Tidy reference IDs. Make sure they don't contain characters other than
    # alphanumeric and _.
    @staticmethod
    def tidy_ref_id(ref):
        return ''.join([c if c.isalnum() or c == '_' else '_' for c in ref])

    def join_list(self, l):
        res = ''
        for item in l:
            if callable(item):
                res += item(res)
            elif isinstance(item, str):
                if self.swallow_next_leading_space:
                    item = item.lstrip()
                    print(item)
                    if item:
                        self.swallow_next_leading_space = False
                res += item
            else:
                raise ConversionError('Unexpected item {}'.format(item))
        return res

    def to_line_start(self, s):
        return '' if len(s) == 0 or s.endswith('\n') else '\n'

    def swallow_leading_space(self, s):
        self.swallow_next_leading_space = True
        return ''

    def ensure_blank_line(self, s):
        if len(s) == 0 or s.endswith('\n\n'):
            return ''
        elif s.endswith('\n'):
            return '\n'
        else:
            return '\n\n'

    def ensure_blank_line_continuation(self, s):
        if len(s) == 0 or s.endswith('\n+\n'):
            return ''
        elif s.endswith('\n'):
            return '+\n'
        else:
            return '\n+\n'

    def blank_line_before(self):
        if len(self.list_item) > 0:
            return [self.ensure_blank_line_continuation]
        else:
            return [self.ensure_blank_line]

    def get_string(self, s):
        s = s.replace('\r', '')
        if self.in_biblio_ref:
            # Remove initial [?] plus spaces.
            match = self.in_biblio_re.search(s)
            if match:
                s = match.group('ref')
        if not self.in_pre:
            # This appears to be a regular image bug.
            if s == ' />':
                s = ''
            s = s.replace('C++', '{cpp}')
            s = s.replace('\n', ' ')\
                .replace('[', 'pass:[[]')\
                .replace('+', 'pass:[+]')\
                .replace('`', 'pass:[`]')\
                .replace('_', 'pass:[_]')\
                .replace('^', 'pass:[^]')\
                .replace('~', 'pass:[~]')\
                .replace('*', 'pass:[*]')
        # TODO. Prevent character substitution on =>, <=, -> <=>.
        return [s]

    def strip_para_start(self, s):
        while s and (callable(s[0]) or s[0] == '+\n' or not s[0].strip()):
            del s[0]
        return s

    def p(self, tag):
        if self.has_class(tag, 'bio'):
            self.bio = self.blank_line_before() + ['.{author}\n****\n'] + self.convert_children(tag) + [self.to_line_start, '****\n', self.swallow_leading_space]
            return []
        elif self.has_class(tag, 'quote'):
            # This is a bit nasty. We want the formatted text (so we include
            # e.g. <br> in the quote), but only up to text starting '~ '.
            # The rest, unformatted, should be <author>,<source>.
            # But the separator may itself be in formatted text. I've seen
            # author and source formatted <em> and <strong>. So we have to
            # ignore items from the separator onwards.
            quote = []
            for c in tag.children:
                if c.string and c.string.lstrip().startswith('~ '):
                    break
                else:
                    quote.extend(self.convert(c))
            quote = quote
            split = tag.get_text().rsplit('~ ', 1)
            if len(split) > 1:
                by = split[1].replace('\n', '')
            else:
                # No '~ '. Check for simpler format, quote '-' author.
                split = quote[-1].rsplit(' - ', 1)
                if len(split) > 1:
                    by = split[1].replace('\n', '')
                    quote[-1] = split[0]
                else:
                    by = None
            if by:
                return self.blank_line_before() + ['[quote,{by}]\n____\n'.format(by=by)] + quote + [self.to_line_start, '____\n', self.swallow_leading_space]
            else:
                return self.blank_line_before() + ['[quote]\n____\n'] + quote + [self.to_line_start, '____\n', self.swallow_leading_space]
        elif self.has_class(tag, 'blockquote'):
            return self.blockquote(tag)
        elif self.has_class(tag, 'Byline'):
            self.summary = self.convert_children(tag)
            return []
        elif self.has_class(tag, 'bibliomixed'):
            # These are a single reference. The first child is the anchor.
            # This is followed by text starting with the reference '[n]',
            # then spaces and then the body of the reference, e.g.:
            #
            # <a id="[2]"></a>[2]      Principles behind the Agile Manifesto
            #
            # For AsciiDoctor we need to remove the reference text and
            # spaces, and present each reference as an item in an unordered
            # list.
            self.in_biblio_ref = True
            ref = self.convert_children(tag)
            self.in_biblio_ref = False
            return [self.to_line_start, '- '] + ref + [self.to_line_start]
        else:
            para = self.convert_children(tag)
            if para and not callable(para[0]):
                para[0] = para[0].lstrip()
            return self.blank_line_before() + para

    def blockquote(self, tag):
        return self.blank_line_before() + ['====\n'] + self.convert_children(tag) + [self.to_line_start, '====\n', self.swallow_leading_space]

    def code(self, tag):
        if self.in_pre:
            return self.convert_children(tag)
        else:
            return ['``'] + self.convert_children(tag) + ['``']

    def tt(self, tag):
        return self.code(tag)

    def b(self, tag):
        return self.strong(tag)

    def em(self, tag):
        return ['__'] + self.convert_children(tag) + ['__']

    def u(self, tag):
        return self.em(tag)

    def i(self, tag):
        return self.em(tag)

    def cite(self, tag):
        return self.em(tag)

    def strong(self, tag):
        return ['**'] + self.convert_children(tag) + ['**']

    def sup(self, tag):
        return ['^'] + self.convert_children(tag) + ['^']

    def sub(self, tag):
        return ['~'] + self.convert_children(tag) + ['~']

    def big(self, tag):
        return self.convert_children(tag)

    def footer(self, tag):
        return ['('] + self.convert_children(tag) + [')']

    def span(self, tag):
        # Span usage in journals always has <b></b> interior.
        return self.convert_children(tag)

    def hr(self, tag):
        return self.blank_line_before() + ["'''\n", self.swallow_leading_space]

    def div(self, tag):
        return self.convert_children(tag)

    def h1(self, tag):
        self.title = self.join_list(self.convert_children(tag))
        self.title_fname = article_title_to_filename(self.title)
        return []

    def hn(self, tag, n):
        # Any header block 'References' may have a bibliography.
        title = self.convert_children(tag)
        hdr = '=' * n
        if self.join_list(title) == 'References':
            hdr = '[bibliography]\n' + hdr
        return self.blank_line_before() + [hdr + ' '] + title + ['\n', self.swallow_leading_space]

    def h2(self, tag):
        return self.hn(tag, 2)

    def h3(self, tag):
        return self.hn(tag, 3)

    def h4(self, tag):
        return self.hn(tag, 4)

    def h5(self, tag):
        return self.hn(tag, 5)

    def h6(self, tag):
        return self.hn(tag, 6)

    def pre(self, tag):
        self.in_pre = True
        src = self.convert_children(tag)
        self.in_pre = False
        return self.blank_line_before() + ['[source]\n----\n'] + src + ['\n----\n', self.swallow_leading_space]

    def br(self, tag):
        return [' +\n', self.swallow_leading_space] + self.convert_children(tag)

    def ul(self, tag):
        self.list_item.append('*' * self.ul_level)
        self.ul_level += 1
        res = self.convert_children(tag)
        self.ul_level -= 1
        self.list_item.pop()
        return self.blank_line_before() + res

    def ol(self, tag):
        self.list_item.append('.' * self.ol_level)
        self.ol_level += 1
        res = self.convert_children(tag)
        self.ol_level -= 1
        self.list_item.pop()
        return self.blank_line_before() + res

    def li(self, tag):
        if len(self.list_item) < 1:
            raise ConversionError('List item without enclosing list')
        # Look out for a list item that starts with a continuation.
        # AsciiDoctor doesn't expect continuations before you have anything.
        item = self.strip_para_start(self.convert_children(tag))
        return [self.to_line_start, self.list_item[-1] + ' '] + item + [self.to_line_start, self.swallow_leading_space]

    def dl(self, tag):
        return self.blank_line_before() + self.convert_children(tag) + [self.to_line_start, self.swallow_leading_space]

    def dt(self, tag):
        return self.blank_line_before() + self.convert_children(tag) + ['::']

    def dd(self, tag):
        dd = self.strip_para_start(self.convert_children(tag))
        return [self.to_line_start] + dd

    def table(self, tag):
        self.table_level += 1
        if self.table_level >= len(self.table_cell_delim):
            raise ConversionError('Sorry, I can\'t nest tables deeper than {}'.format(self.table_level))
        sidebar = self.has_class(tag, 'sidebartable')
        if sidebar:
            res = self.blank_line_before() + ['****\n{}\n'.format(self.table_delim_start[self.table_level])]
        else:
            res = self.blank_line_before() + ['{}\n'.format(self.table_delim_start[self.table_level])]
        res = res + self.convert_children(tag)
        if sidebar:
            res = res + [self.to_line_start, '{}\n****\n'.format(self.table_delim_end[self.table_level]), self.swallow_leading_space]
        else:
            res = res + [self.to_line_start, '{}\n'.format(self.table_delim_end[self.table_level]), self.swallow_leading_space]
        self.table_level -= 1

        return res
        # Look out for particular table formations and replace with
        # more appropriate markup.
        s = self.join_list(res)
        match = self.table_listing_re.fullmatch(s)
        if match:
            return [ '{prelude}\n.{id}\n{src}\n{postlude}'.format(
                prelude=match.group('prelude'),
                src=match.group('src'),
                id=match.group('id'),
                postlude=match.group('postlude')) ]
        match = self.table_image_re.fullmatch(s)
        if match:
            return [ '{prelude}\n.{id}\nimage::{img}[{id}]\n{postlude}'.format(
                prelude=match.group('prelude'),
                img=self.imgpath(match.group('img')),
                id=match.group('id'),
                postlude=match.group('postlude')) ]
        return res

    def tr(self, tag):
        return self.blank_line_before() + self.convert_children(tag)

    def td(self, tag):
        if tag.has_attr('colspan'):
            colspan = tag['colspan'] + '+'
        else:
            colspan = ''
        if self.has_class(tag, 'title'):
            res = [' {}h{}'.format(colspan, self.table_cell_delim[self.table_level])]
        else:
            res = [' {}a{}'.format(colspan, self.table_cell_delim[self.table_level])]
        return res + self.convert_children(tag)

    def th(self, tag):
        return [' h{}'.format(self.table_cell_delim[self.table_level])] + self.convert_children(tag)

    def colgroup(self, tag):
        return []

    def thead(self, tag):
        return self.convert_children(tag)

    def tbody(self, tag):
        return self.convert_children(tag) + [self.to_line_start]

    def a(self, tag):
        id = tag.get('id')
        if not id:
            id = tag.get('name')
        if id:
            if id[0] == '[' and id[-1] == ']':
                # It's a bibliography entry. These should have no content.
                id = id[1:-1]
                return ['[[[ref{rid},{id}]]] '.format(rid=self.tidy_ref_id(id), id=id)]
            else:
                # Define an anchor.
                return ['[[ref{rid},{id}]]'.format(rid=self.tidy_ref_id(id), id=id)] + self.convert_children(tag)
        href = tag.get('href')
        if href:
            if href.startswith('#[') and href.endswith(']'):
                # It's a biblio reference. Add reference. The content should
                # just repeat the reference.
                return ['<<ref{ref}>>'.format(ref=self.tidy_ref_id(href[2:-1]))]
            else:
                # It's a regular link.
                return ['link:{url}['.format(url=href)] + self.convert_children(tag) + [']']
        return []

    def img(self, tag):
        src = self.imgpath(tag.get('src'))
        return [self.to_line_start, 'image::{src}[]\n'.format(src=src), self.swallow_leading_space]

    def tidy_adoc(self, adoc):
        # Strip any [] around an inline ref.
        res = self.tidy_xref_re.sub(lambda m: m.group('ref'), adoc)
        return res

    def convert_document(self, soup):
        """ Convert the document and return the converted text."""
        body = self.convert(soup)
        res = [ '= {title}\n'.format(title=self.title) ]
        if self.author:
            res = res + [ ':author: {author}\n'.format(author=self.author) ]
        res = res + [ ':figure-caption!:\n:imagesdir: ..\n' ]
        if self.summary:
            res = res + [ '\n[.lead]\n' ] + self.summary + ['\n\n']
        res = res + body
        if self.bio and self.includebio:
            res = res + self.bio
        return self.tidy_adoc(self.join_list(res))

class HtmlOutput(BaseOutput):
    def __init__(self, title, author=None, summary=None, includebio=False):
        super().__init__(title, author, summary, includebio)
        self.bio = None

    def unknown_tag(self, tag):
        return [tag.prettify()]

    def p(self, tag):
        if self.has_class(tag, 'bio'):
            self.bio = tag.prettify()
            return []
        else:
            return [tag.prettify()]

    def img(self, tag):
        src = self.imgpath(tag.get('src'))
        tag['src'] = src
        return [tag.prettify()]

    def convert_document(self, soup):
        """ Convert the document and return the conversion."""
        body = self.convert(soup)
        if self.summary:
            body = ['<div class="article-summary">'] + self.summary + ['</div>\n\n'] + body
        if self.includebio and self.bio:
            body = body + ['\n\n<div class="article-bio">'] + [self.bio] + ['</div>\n\n']
        return '<div class="article-content">\n' + ''.join(body) + '</div>\n'

# Helper functions for standard conversions.
def convert_article(source, inputformat, outputformat, title, author, summary, imagedir='', includebio=False):
    """convert XML or HTML article input to adoc or HTML.

       source: input data - file or string.
       inputformat: 'xml' or 'html'.
       outputformat: 'adoc' or 'html'.
       title: article title
       author: article author

       returns tuple of converted text and list of image renames.

       throws ConversionError."""
    parsers = {
        "xml": "lxml-xml",
        "html": "lxml"
        }
    outputs = {
        "adoc": AdocOutput(title=title, author=author, summary=summary, includebio=includebio),
        "html": HtmlOutput(title=title, author=author, summary=summary, includebio=includebio)
    }

    try:
        infmt = parsers[inputformat]
    except KeyError:
        raise ConversionError('inputformat must be "xml" or "html"')
    try:
        outfmt = outputs[outputformat]
    except KeyError:
        raise ConversionError('outputformat must be "adoc" or "html"')

    soup = bs4.BeautifulSoup(source, infmt)
    return (outfmt.convert_document(soup), outfmt.image_renames(imagedir))

# Bibliography stuff
class BibSyntaxError(Exception):
    """Exception raised for errors in a bib file.

    Attributes:
        lineno -- line number of line with error
        line -- line content with error
        message -- explanation of the error
    """

    def __init__(self, lineno, line, message):
        self.lineno = lineno
        self.line = line
        self.message = message

def readbib(f, volume=None, number=None):
    articles = []
    in_article = False
    line_no = 0
    for l in f.readlines():
        line_no = line_no + 1
        l = l.strip()
        if not l:
           continue
        if l[0] == '%':
           continue
        if l == '}':
           if in_article:
               in_article = False
               if volume and article['Volume'] != volume:
                   continue
               if number and article['Number'] != number:
                   continue
               articles.append(article)
               continue
           else:
               raise BibSyntaxError(line_no, l, "'}' outside article definition")
        if l == '@Article{':
            if not in_article:
                in_article = True
                article = {}
                article['Author'] = []
                continue
            else:
                raise BibSyntaxError(line_no, l, "'@Article{' inside article definition")

        if not in_article:
            raise BibSyntaxError(line_no, l, "Not in article definition")

        key, val = l.split('=', 1)
        val = val.strip()
        if key == 'Author':
            article[key].append(val)
        elif key in article:
            raise BibSyntaxError(line_no, l, "Value already specified")
        else:
            article[key] = val
    if in_article:
        raise BibSyntaxError(line_no + 1, "", "End of file inside article")
    return articles

# JSON file stuff
def read_json(f, bib_author_name_format=False):
    journal_re = re.compile(r'(?P<name>\w+)\s*Journal.*\- (?P<month>.*)\s*(?P<year>\d{4})')
    issue_re = re.compile(r'o?\d+')
    month_abbrev = {
        'Jan': 'January',
        'Feb': 'February',
        'Mar': 'March',
        'Apr': 'April',
        'May': 'May',
        'Jun': 'June',
        'Jul': 'July',
        'Aug': 'August',
        'Sep': 'September',
        'Oct': 'October',
        'Nov': 'November',
        'Dec': 'December'
        }
    id_fixups = {
        # Overload test issue 1
        1805: ('Overload', '2013', 'July'),
        1806: ('Overload', '2013', 'July'),
        1807: ('Overload', '2013', 'July'),
        1808: ('Overload', '2013', 'July'),

        # Overload test issue 2
        1821: ('Overload', '2014', 'January'),
        1822: ('Overload', '2014', 'January'),
        1823: ('Overload', '2014', 'January'),

        # Article in Overload April 2010
        1623: ('Overload', '2010', 'April'),
        }
    article = json.load(f)
    res = dict()
    for s in ['id', 'title', 'body', 'date']:
        if s in article:
            res[s.capitalize()] = str(article[s]).replace('\r', '')
    if res['Title']:
        res['Title'] = res['Title'].replace('\n', ' ')
    # Some old summaries are HTML. Don't include them, but prepend to the
    # body instead. Formatting can be fixed up manually if necessary.
    if 'summary' in article and article['summary']:
        if article['summary'][0] == '<':
            res['Body'] = article['summary'] + '\n' + article['body']
        else:
            res['Note'] = article['summary']
    if not 'Note' in res:
        res['Note'] = ''
    if 'author' in article:
        name = article['author']
        if name:
            if bib_author_name_format:
                # Turn 'Fred Bloggs' into 'Bloggs, Fred'.
                np = name.rpartition(' ')
                res['Author'] = '{}, {}'.format(np[2], np[0])
            else:
                res['Author'] = name
    if not 'Author' in res:
        res['Author'] = ''
    # Although there could be more than one category apart from
    # the article category and the journal ID, in practice there isn't.
    for cid in article['category-id']:
        match = issue_re.search(cid)
        if not match:
            res['CategoryID'] = cid
    for cname in article['category-name']:
        match = journal_re.search(cname)
        if match:
            res['Journal'] = match.group('name')
            res['Year'] = match.group('year')
            # Older articles have 3 letter month abbreviations.
            res['Month'] = month_abbrev[match.group('month')[0:3]]
        else:
            res['CategoryName'] = cname
    if article['id'] in id_fixups:
        fixup = id_fixups[article['id']]
        res['Journal'] = fixup[0]
        res['Year'] = fixup[1]
        res['Month'] = fixup[2]
    return res<|MERGE_RESOLUTION|>--- conflicted
+++ resolved
@@ -149,12 +149,7 @@
         self.table_delim_start = ['[separator=¦]\n|===', '!===']
         self.table_delim_end = ['|===', '!===']
         self.list_item = []
-<<<<<<< HEAD
-        self.image_rename = []
-        self.image_index = 0
         self.swallow_next_leading_space = False
-=======
->>>>>>> db72527a
         self.in_pre = False
         self.in_biblio_ref = False
         self.in_biblio_re = re.compile(r'\[.+?\]\s*(?P<ref>.*)')
